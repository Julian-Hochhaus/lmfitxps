--- conflicted
+++ resolved
@@ -1,20 +1,23 @@
 # Configuration file for the Sphinx documentation builder.
+#
+# This file only contains a selection of the most common options. For a full
+# list see the documentation:
+# https://www.sphinx-doc.org/en/master/usage/configuration.html
 
-# -- Project information
+# -- Path setup --------------------------------------------------------------
 
-project = 'lmfitxps'
-copyright = '2023, Julian Hochhaus'
-author = 'Julian Hochhaus'
+# If extensions (or modules to document with autodoc) are in another directory,
+# add these directories to sys.path here. If the directory is relative to the
+# documentation root, use os.path.abspath to make it absolute, like shown here.
+#
+import os
+import sys
+print(sys.executable)
+sys.path.insert(0, os.path.abspath('..'))
 
-release = '0.1'
-version = '1.0.3'
-import sys, os
 
-sys.path.append(os.path.abspath('../lmfitxps/'))
-# -- General configuration
+# -- Project information -----------------------------------------------------
 
-<<<<<<< HEAD
-=======
 project = 'lmfitxps'
 copyright = '2023, Julian A. Hochhaus'
 author = 'Julian A. Hochhaus'
@@ -28,26 +31,29 @@
 # Add any Sphinx extension module names here, as strings. They can be
 # extensions coming with Sphinx (named 'sphinx.ext.*') or your custom
 # ones.
->>>>>>> 9786c6c6
 extensions = [
-    'sphinx.ext.duration',
-    'sphinx.ext.doctest',
     'sphinx.ext.autodoc',
-    'sphinx.ext.autosummary',
-    'sphinx.ext.intersphinx',
+    'sphinx.ext.viewcode',
+    'sphinx.ext.napoleon'
 ]
 
-intersphinx_mapping = {
-    'python': ('https://docs.python.org/3/', None),
-    'sphinx': ('https://www.sphinx-doc.org/en/master/', None),
-}
-intersphinx_disabled_domains = ['std']
-
+# Add any paths that contain templates here, relative to this directory.
 templates_path = ['_templates']
 
-# -- Options for HTML output
+# List of patterns, relative to source directory, that match files and
+# directories to ignore when looking for source files.
+# This pattern also affects html_static_path and html_extra_path.
+exclude_patterns = ['_build', 'Thumbs.db', '.DS_Store']
 
+
+# -- Options for HTML output -------------------------------------------------
+
+# The theme to use for HTML and HTML Help pages.  See the documentation for
+# a list of builtin themes.
+#
 html_theme = 'sphinx_rtd_theme'
 
-# -- Options for EPUB output
-epub_show_urls = 'footnote'+# Add any paths that contain custom static files (such as style sheets) here,
+# relative to this directory. They are copied after the builtin static files,
+# so a file named "default.css" will overwrite the builtin "default.css".
+html_static_path = ['_static']