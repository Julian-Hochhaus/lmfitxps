# lmfitxps
## Introduction
Welcome to lmfitxps, a small Python package designed as an extension for the popular lmfit package , specifically tailored for X-ray Photoelectron Spectroscopy (XPS) data analysis.

While lmfit provides simple tools to build complex fitting models for non-linear least-squares problems and applies these models to real data, as well as introduces several built-in models, lmfitxps acts as an extension to lmfit designed for XPS data analysis. lmfitxps provides a comprehensive set of functions and models that facilitate the fitting of XPS spectra. In particular, lmfitxps provides several models, which use the convolution of a gaussian with model functions of the lmfit-package.

In addition to models for fittig signals in XPS data, lmfitxps introduces several background models which can be included in the fit model for fitting the data rather then substracting a precalculated background. This is the so-called active approach as suggested by A. Herrera-Gomez and generally leads to better fit results.
For further details, please refer to the documentation of [lmfitxps](https://lmfitxps.readthedocs.io/en/latest/index.html) and [lmfit](https://lmfit.github.io/lmfit-py/index.html)! 

## Installation
To install lmfitxps, simply use pip:

<<<<<<< HEAD
 `pip install lmfitxps`
=======
 `pip install lmfitxps`

 ## How to cite
 [![DOI](https://zenodo.org/badge/642726930.svg)](https://zenodo.org/badge/latestdoi/642726930)

>>>>>>> 9786c6c6
<|MERGE_RESOLUTION|>--- conflicted
+++ resolved
@@ -10,12 +10,8 @@
 ## Installation
 To install lmfitxps, simply use pip:
 
-<<<<<<< HEAD
- `pip install lmfitxps`
-=======
  `pip install lmfitxps`
 
  ## How to cite
  [![DOI](https://zenodo.org/badge/642726930.svg)](https://zenodo.org/badge/latestdoi/642726930)
 
->>>>>>> 9786c6c6
